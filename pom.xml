<?xml version="1.0" encoding="UTF-8"?>
<project xmlns="http://maven.apache.org/POM/4.0.0" xmlns:xsi="http://www.w3.org/2001/XMLSchema-instance" xsi:schemaLocation="http://maven.apache.org/POM/4.0.0 http://maven.apache.org/xsd/maven-4.0.0.xsd">
  <modelVersion>4.0.0</modelVersion>
  <groupId>com.camunda.fox.cycle</groupId>
  <artifactId>cycle-root</artifactId>
  <version>6.2.0-SNAPSHOT</version>
  <packaging>pom</packaging>
  <name>fox cycle - root</name>
  
  <properties>
    <!-- versions -->
    <version.springframework>3.1.2.RELEASE</version.springframework>
    <version.hibernate>4.0.1.Final</version.hibernate>
    <version.jersey>1.11</version.jersey>
    <version.apache.httpclient>4.2.2</version.apache.httpclient>
    <version.h2>1.3.160</version.h2>
    <version.saxon>9.1.0.8</version.saxon>
    <version.wro4j>1.4.8.1</version.wro4j>
    <version.cglib>2.2.2</version.cglib>
    <version.bouncycastle>1.47</version.bouncycastle>

    <project.build.sourceEncoding>UTF-8</project.build.sourceEncoding>
  </properties>
  
  <modules>
    <module>cycle</module>
    <module>cycle-sql</module>
    <module>cycle-jboss</module>
    <module>cycle-glassfish</module>
    <module>cycle-was</module>
<<<<<<< HEAD
    <module>cycle-tomcat</module>
=======
    <module>cycle-httpclient</module>
>>>>>>> c6e07ab9
  </modules>
  
  <dependencyManagement>
    <dependencies>
      <dependency>
        <groupId>cglib</groupId>
        <artifactId>cglib</artifactId>
        <version>${version.cglib}</version>
      </dependency>
      <dependency>
        <groupId>cglib</groupId>
        <artifactId>cglib-nodep</artifactId>
        <version>${version.cglib}</version>
      </dependency>
      <dependency>
        <groupId>org.hibernate</groupId>
        <artifactId>hibernate-entitymanager</artifactId>
        <version>${version.hibernate}</version>
      </dependency>
      <dependency>
        <groupId>org.hibernate.javax.persistence</groupId>
        <artifactId>hibernate-jpa-2.0-api</artifactId>
        <version>1.0.1.Final</version>
      </dependency>
      <dependency>
        <groupId>org.apache.httpcomponents</groupId>
        <artifactId>fluent-hc</artifactId>
        <version>${version.apache.httpclient}</version>
      </dependency>
      <dependency>
        <groupId>org.apache.httpcomponents</groupId>
        <artifactId>httpmime</artifactId>
        <version>${version.apache.httpclient}</version>
      </dependency>
      <dependency>
        <groupId>net.sourceforge.nekohtml</groupId>
        <artifactId>nekohtml</artifactId>
        <version>1.9.16</version>
      </dependency>
      <dependency>
        <groupId>commons-io</groupId>
        <artifactId>commons-io</artifactId>
        <version>2.1</version>
      </dependency>
      <!-- testing -->
      <dependency>
        <groupId>junit</groupId>
        <artifactId>junit-dep</artifactId>
        <version>4.10</version>
      </dependency>
      <dependency>
        <groupId>org.kubek2k</groupId>
        <artifactId>springockito-annotations</artifactId>
        <version>1.0.4</version>
      </dependency>
      <dependency>
        <groupId>org.easytesting</groupId>
        <artifactId>fest-assert-core</artifactId>
        <version>2.0M7</version>
      </dependency>
      <!-- spring framework -->
      <dependency>
        <groupId>org.springframework</groupId>
        <artifactId>spring-web</artifactId>
        <version>${version.springframework}</version>
      </dependency>
      <dependency>
        <groupId>org.springframework</groupId>
        <artifactId>spring-orm</artifactId>
        <version>${version.springframework}</version>
      </dependency>
      <dependency>
        <groupId>org.springframework</groupId>
        <artifactId>spring-aop</artifactId>
        <version>${version.springframework}</version>
      </dependency>
      <dependency>
        <groupId>org.springframework</groupId>
        <artifactId>spring-security-web</artifactId>
        <version>${version.springframework}</version>
      </dependency>
      <dependency>
        <groupId>org.springframework</groupId>
        <artifactId>spring-test</artifactId>
        <version>${version.springframework}</version>
      </dependency>
      <!-- jersey framework -->
      <dependency>
        <groupId>com.sun.jersey</groupId>
        <artifactId>jersey-json</artifactId>
        <version>${version.jersey}</version>
      </dependency>
      <dependency>
        <groupId>com.sun.jersey.contribs</groupId>
        <artifactId>jersey-spring</artifactId>
        <version>${version.jersey}</version>
      </dependency>
      <dependency>
        <groupId>org.glassfish</groupId>
        <artifactId>javax.annotation</artifactId>
        <version>3.1</version>
      </dependency>
      
      <dependency>
        <groupId>javax.mail</groupId>
        <artifactId>mail</artifactId>
        <version>1.4.5</version>
      </dependency>
      
      <dependency>
        <groupId>org.bouncycastle</groupId>
        <artifactId>bcpg-jdk15on</artifactId>
        <version>${version.bouncycastle}</version>
      </dependency>
    </dependencies>
  </dependencyManagement>
  
  <build>
    <pluginManagement>
      <plugins>
        <plugin>
        <groupId>org.apache.maven.plugins</groupId>
        <artifactId>maven-compiler-plugin</artifactId>
        <configuration>
          <source>1.6</source>
          <target>1.6</target>
        </configuration>
      </plugin>
      </plugins>
    </pluginManagement>
  </build>
  
  <repositories>
    <!-- DO NOT REMOVE, otherwise no snapshots are downloaded via nexus! -->
    <repository>
      <id>camunda-fox-ee</id>
      <name>camunda-fox-ee</name>
      <url>myDummyRepoForSnapshotAccess</url>
    </repository>
  </repositories>
</project><|MERGE_RESOLUTION|>--- conflicted
+++ resolved
@@ -28,11 +28,7 @@
     <module>cycle-jboss</module>
     <module>cycle-glassfish</module>
     <module>cycle-was</module>
-<<<<<<< HEAD
-    <module>cycle-tomcat</module>
-=======
     <module>cycle-httpclient</module>
->>>>>>> c6e07ab9
   </modules>
   
   <dependencyManagement>
