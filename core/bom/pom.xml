
<project xmlns="http://maven.apache.org/POM/4.0.0" xmlns:xsi="http://www.w3.org/2001/XMLSchema-instance" xsi:schemaLocation="http://maven.apache.org/POM/4.0.0 http://maven.apache.org/xsd/maven-4.0.0.xsd">
  <modelVersion>4.0.0</modelVersion>

  <groupId>com.camunda.fox.platform</groupId>
  <artifactId>fox-platform-core-bom</artifactId>
  <version>6.0.0-SNAPSHOT</version>
  <packaging>pom</packaging>

  <name>fox platform EE - Core Bill Of Material</name>
  <parent>
    <groupId>com.camunda.fox.engine</groupId>
    <artifactId>fox-engine-root</artifactId>
<<<<<<< HEAD
    <version>6.0.0-SNAPSHOT</version>
    <relativePath>../../../fox-engine-ee/pom.xml</relativePath>
=======
    <version>1.20.0-SNAPSHOT</version>
	<relativePath>../../../fox-engine/pom.xml</relativePath>
>>>>>>> 955983d6
  </parent>

  <properties>
    <project.build.sourceEncoding>UTF-8</project.build.sourceEncoding>
  </properties>

  <dependencyManagement>
    <dependencies>
      <!-- ============================================================= -->
      <!-- modules part of this project -->
      <dependency>
        <groupId>com.camunda.fox.platform</groupId>
        <artifactId>fox-platform-service</artifactId>
        <version>${project.version}</version>
      </dependency>
      <dependency>
        <groupId>com.camunda.fox.platform</groupId>
        <artifactId>fox-platform-service-ext</artifactId>
        <version>${project.version}</version>
      </dependency>
      <dependency>
        <groupId>com.camunda.fox.platform</groupId>
        <artifactId>fox-platform-api</artifactId>
        <version>${project.version}</version>
      </dependency>
      <dependency>
        <groupId>com.camunda.fox.platform</groupId>
        <artifactId>fox-platform-deployer</artifactId>
        <version>${project.version}</version>
      </dependency>
      <dependency>
        <groupId>com.camunda.fox.platform</groupId>
        <artifactId>fox-platform-client</artifactId>
        <version>${project.version}</version>
      </dependency>

      <!-- ============================================================= -->
      <!-- dependencies -->
      <dependency>
        <groupId>com.camunda.fox.engine</groupId>
        <artifactId>fox-engine</artifactId>
        <version>${project.version}</version>
      </dependency>
      <dependency>
        <groupId>com.camunda.fox.engine</groupId>
        <artifactId>fox-engine-cdi</artifactId>
        <version>${project.version}</version>
      </dependency>     
      <dependency>
        <groupId>org.jboss.spec</groupId>
        <artifactId>jboss-javaee-web-6.0</artifactId>
        <version>2.0.0.Final</version>
        <type>pom</type>
        <exclusions>
          <exclusion>
            <artifactId>xalan</artifactId>
            <groupId>org.apache.xalan</groupId>
          </exclusion>
        </exclusions>
      </dependency>
      
      <!-- licensing dependencies -->
      <dependency>
        <groupId>org.bouncycastle</groupId>
        <artifactId>bcprov-jdk16</artifactId>
        <version>1.46</version>
      </dependency> 

      <dependency>
        <groupId>org.bouncycastle</groupId>
        <artifactId>bcpg-jdk16</artifactId>
        <version>1.46</version>
      </dependency> 
      
      <!-- websphere dependencies -->
      <dependency>
        <groupId>com.bea.commonj</groupId>
        <artifactId>com.springsource.commonj</artifactId>
        <version>1.1.0</version>
      </dependency>
    </dependencies>
  </dependencyManagement>
<<<<<<< HEAD
  
=======

>>>>>>> 955983d6
</project><|MERGE_RESOLUTION|>--- conflicted
+++ resolved
@@ -11,13 +11,8 @@
   <parent>
     <groupId>com.camunda.fox.engine</groupId>
     <artifactId>fox-engine-root</artifactId>
-<<<<<<< HEAD
     <version>6.0.0-SNAPSHOT</version>
     <relativePath>../../../fox-engine-ee/pom.xml</relativePath>
-=======
-    <version>1.20.0-SNAPSHOT</version>
-	<relativePath>../../../fox-engine/pom.xml</relativePath>
->>>>>>> 955983d6
   </parent>
 
   <properties>
@@ -100,9 +95,4 @@
       </dependency>
     </dependencies>
   </dependencyManagement>
-<<<<<<< HEAD
-  
-=======
-
->>>>>>> 955983d6
 </project>