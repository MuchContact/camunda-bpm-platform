package com.camunda.fox.tasklist.impl;

import java.io.Serializable;
import java.util.ArrayList;
import java.util.List;
import java.util.logging.Logger;

import javax.enterprise.context.ApplicationScoped;
import javax.inject.Inject;
import javax.inject.Named;

import org.activiti.engine.IdentityService;
import org.activiti.engine.identity.Group;
import org.activiti.engine.identity.User;

import com.camunda.fox.tasklist.api.TaskListGroup;
import com.camunda.fox.tasklist.api.TasklistIdentityService;
import com.camunda.fox.tasklist.api.TasklistUser;

@Named
@ApplicationScoped
public class ActivitiIdentityServiceImpl implements TasklistIdentityService, Serializable {

  private static final long serialVersionUID = 1L;

  private final static Logger log = Logger.getLogger(ActivitiIdentityServiceImpl.class.getCanonicalName());

  @Inject
  private IdentityService identityService;

  @Override
  public void authenticateUser(String userId, String password) {
<<<<<<< HEAD
    // always authenticate as default!
    //    if (!identityService.checkPassword(userId, password)) {
    //      throw new TaskListAuthenticationFailedException("The username or password you entered is incorrect.");
    //    }
=======
    // don't check user id and password, default implementation should allow
    // everybody to sign in
>>>>>>> 886bbcf8
  }

  @Override
  public List<TaskListGroup> getGroupsByUserId(String userId) {
    List<TaskListGroup> taskListGroups = new ArrayList<TaskListGroup>();
    if (identityModulePresentAndUserExists(userId)) {
      List<Group> groups = identityService.createGroupQuery().groupMember(userId).list();
      for (Group group : groups) {
        taskListGroups.add(new TaskListGroup(group.getId(), group.getName()));
      }
    } else {
      // return a default list of groups
      taskListGroups.add(new TaskListGroup("management", "Management"));
      taskListGroups.add(new TaskListGroup("sales", "Sales"));
      taskListGroups.add(new TaskListGroup("accounting", "Accounting"));
      taskListGroups.add(new TaskListGroup("back-office", "Back Office"));
    }
    return taskListGroups;
  }

  @Override
  public List<TasklistUser> getColleaguesByUserId(String userId) {
    ArrayList<TasklistUser> colleagues = new ArrayList<TasklistUser>();
    if (identityModulePresentAndUserExists(userId)) {
      List<User> users = identityService.createUserQuery().list();
      for (User user : users) {
        if (!user.getId().equals(userId)) {
          colleagues.add(new TasklistUser(user.getId(), user.getFirstName(), user.getLastName()));
        }
      }
    } else {
      if (!userId.equals("kermit")) {
        colleagues.add(new TasklistUser("kermit", "Kermit", "The Frog"));
      }
      if (!userId.equals("fozzie")) {
        colleagues.add(new TasklistUser("fozzie", "Fozzie", "Bear"));
      }
      if (!userId.equals("gonzo")) {
        colleagues.add(new TasklistUser("gonzo", "Gonzo", "The Great"));
      }
    }
    return colleagues;
  }

  private boolean identityModulePresentAndUserExists(String userId) {
    try {
      if (identityService.createUserQuery().userId(userId).singleResult() != null) {
        return true;
      }
      return false;
    } catch (Exception e) {
      log.fine("Identity service not present");
      return false;
    }
  }
}<|MERGE_RESOLUTION|>--- conflicted
+++ resolved
@@ -30,15 +30,8 @@
 
   @Override
   public void authenticateUser(String userId, String password) {
-<<<<<<< HEAD
-    // always authenticate as default!
-    //    if (!identityService.checkPassword(userId, password)) {
-    //      throw new TaskListAuthenticationFailedException("The username or password you entered is incorrect.");
-    //    }
-=======
     // don't check user id and password, default implementation should allow
     // everybody to sign in
->>>>>>> 886bbcf8
   }
 
   @Override
