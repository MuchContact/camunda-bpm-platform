<project xmlns="http://maven.apache.org/POM/4.0.0" xmlns:xsi="http://www.w3.org/2001/XMLSchema-instance" xsi:schemaLocation="http://maven.apache.org/POM/4.0.0 http://maven.apache.org/xsd/maven-4.0.0.xsd">
  <modelVersion>4.0.0</modelVersion>

<<<<<<< HEAD
  <artifactId>fox-platform-enterprise-edition-jboss</artifactId>
=======
  <artifactId>fox-platform-community-edition-jboss</artifactId>
>>>>>>> 955983d6
  <packaging>pom</packaging>

  <parent>
    <groupId>com.camunda.fox.platform</groupId>
    <artifactId>fox-platform-jboss</artifactId>
<<<<<<< HEAD
    <version>6.0.0-SNAPSHOT</version>
=======
    <version>1.20.0-SNAPSHOT</version>
>>>>>>> 955983d6
  </parent>

  <name>fox platform EE - jBoss7 Distro</name>

  <dependencies>

    <dependency>
      <!-- this dependency is to make sure that we are executed after the 
        integration tests have passed in the reactor -->
      <groupId>com.camunda.fox.platform</groupId>
      <artifactId>fox-platform-qa</artifactId>
      <version>${project.version}</version>
      <type>pom</type>
      <scope>provided</scope>
    </dependency>

    <dependency>
      <groupId>com.camunda.fox.platform</groupId>
      <artifactId>fox-platform-explorer</artifactId>
      <version>${project.version}</version>
      <type>war</type>
    </dependency>

    <dependency>
      <groupId>com.camunda.fox.examples</groupId>
      <artifactId>fox-examples-cdi-jsf-taskmanagement</artifactId>
      <version>${project.version}</version>
      <type>war</type>
    </dependency>

    <dependency>
      <groupId>com.camunda.fox.cockpit</groupId>
      <artifactId>cockpit-webapp-fox</artifactId>
      <version>${project.version}</version>
      <type>war</type>
    </dependency>

    <dependency>
      <groupId>com.camunda.fox.cycle</groupId>
      <artifactId>cycle-webapp-fox</artifactId>
      <version>${project.version}</version>
      <type>war</type>
    </dependency>

<<<<<<< HEAD
    <dependency>
      <groupId>com.camunda.fox.platform</groupId>
      <artifactId>fox-platform-h2-webapp</artifactId>
      <version>${project.version}</version>
      <type>war</type>
    </dependency>

  </dependencies>
=======
  <profiles>
    <profile>
      <id>distrobuild</id>
      <activation>
        <activeByDefault>false</activeByDefault>
      </activation>
      <build>
        <plugins>
          <plugin>
            <groupId>org.apache.maven.plugins</groupId>
            <artifactId>maven-assembly-plugin</artifactId>
            <version>2.3</version>
            <executions>
              <execution>
                <id>distro</id>
                <phase>package</phase>
                <goals>
                  <goal>single</goal>
                </goals>
                <configuration>
                  <descriptors>
                    <descriptor>assembly.xml</descriptor>
                  </descriptors>
                  <attach>true</attach>
                  <appendAssemblyId>false</appendAssemblyId>
                  <outputDirectory>target/</outputDirectory>
                  <workDirectory>target/assembly/work</workDirectory>
                  <tarLongFileMode>gnu</tarLongFileMode>
                </configuration>
              </execution>
            </executions>
          </plugin>
        </plugins>
      </build>
    </profile>
  </profiles>
  
  <scm>
   <connection>scm:git:git@bitbucket.org:camunda/fox-platform-ce.git</connection>
   <developerConnection>scm:git:git@bitbucket.org:camunda/fox-platform-ce.git</developerConnection>
  </scm>
>>>>>>> 955983d6

  <build>
    <plugins>
      <plugin>
        <groupId>org.apache.maven.plugins</groupId>
        <artifactId>maven-assembly-plugin</artifactId>
        <version>2.3</version>
        <executions>
          <execution>
            <id>distro</id>
            <phase>package</phase>
            <goals>
              <goal>single</goal>
            </goals>
            <configuration>
              <descriptors>
                <descriptor>assembly.xml</descriptor>
              </descriptors>
              <attach>true</attach>
              <appendAssemblyId>false</appendAssemblyId>
              <outputDirectory>target/</outputDirectory>
              <workDirectory>target/assembly/work</workDirectory>
              <tarLongFileMode>gnu</tarLongFileMode>
            </configuration>
          </execution>
        </executions>
      </plugin>
    </plugins>
  </build>
  
</project><|MERGE_RESOLUTION|>--- conflicted
+++ resolved
@@ -1,21 +1,13 @@
 <project xmlns="http://maven.apache.org/POM/4.0.0" xmlns:xsi="http://www.w3.org/2001/XMLSchema-instance" xsi:schemaLocation="http://maven.apache.org/POM/4.0.0 http://maven.apache.org/xsd/maven-4.0.0.xsd">
   <modelVersion>4.0.0</modelVersion>
 
-<<<<<<< HEAD
   <artifactId>fox-platform-enterprise-edition-jboss</artifactId>
-=======
-  <artifactId>fox-platform-community-edition-jboss</artifactId>
->>>>>>> 955983d6
   <packaging>pom</packaging>
 
   <parent>
     <groupId>com.camunda.fox.platform</groupId>
     <artifactId>fox-platform-jboss</artifactId>
-<<<<<<< HEAD
     <version>6.0.0-SNAPSHOT</version>
-=======
-    <version>1.20.0-SNAPSHOT</version>
->>>>>>> 955983d6
   </parent>
 
   <name>fox platform EE - jBoss7 Distro</name>
@@ -60,7 +52,6 @@
       <type>war</type>
     </dependency>
 
-<<<<<<< HEAD
     <dependency>
       <groupId>com.camunda.fox.platform</groupId>
       <artifactId>fox-platform-h2-webapp</artifactId>
@@ -69,7 +60,6 @@
     </dependency>
 
   </dependencies>
-=======
   <profiles>
     <profile>
       <id>distrobuild</id>
@@ -108,10 +98,9 @@
   </profiles>
   
   <scm>
-   <connection>scm:git:git@bitbucket.org:camunda/fox-platform-ce.git</connection>
-   <developerConnection>scm:git:git@bitbucket.org:camunda/fox-platform-ce.git</developerConnection>
+   <connection>scm:git:git@bitbucket.org:camunda/fox-platform-ee.git</connection>
+   <developerConnection>scm:git:git@bitbucket.org:camunda/fox-platform-ee.git</developerConnection>
   </scm>
->>>>>>> 955983d6
 
   <build>
     <plugins>
