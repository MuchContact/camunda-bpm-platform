--- conflicted
+++ resolved
@@ -3,13 +3,8 @@
 
   <parent>
     <groupId>com.camunda.fox.platform</groupId>
-<<<<<<< HEAD
-    <artifactId>fox-platform-parent</artifactId>
+    <artifactId>fox-platform-root</artifactId>
     <version>6.0.0-SNAPSHOT</version>
-=======
-    <artifactId>fox-platform-root</artifactId>
-    <version>1.20.0-SNAPSHOT</version>
->>>>>>> 955983d6
     <relativePath>../parent</relativePath>
   </parent>
   
