<?xml version='1.0' encoding='UTF-8'?>

<server xmlns="urn:jboss:domain:1.1">

    <extensions>
        <extension module="org.jboss.as.clustering.infinispan"/>
        <extension module="org.jboss.as.configadmin"/>
        <extension module="org.jboss.as.connector"/>
        <extension module="org.jboss.as.deployment-scanner"/>
        <extension module="org.jboss.as.ee"/>
        <extension module="org.jboss.as.ejb3"/>
        <extension module="org.jboss.as.jaxrs"/>
        <extension module="org.jboss.as.jdr"/>
        <extension module="org.jboss.as.jmx"/>
        <extension module="org.jboss.as.jpa"/>
        <extension module="org.jboss.as.logging"/>
        <extension module="org.jboss.as.mail"/>
        <extension module="org.jboss.as.naming"/>
        <extension module="org.jboss.as.osgi"/>
        <extension module="org.jboss.as.pojo"/>
        <extension module="org.jboss.as.remoting"/>
        <extension module="org.jboss.as.sar"/>
        <extension module="org.jboss.as.security"/>
        <extension module="org.jboss.as.threads"/>
        <extension module="org.jboss.as.transactions"/>
        <extension module="org.jboss.as.web"/>
        <extension module="org.jboss.as.webservices"/>
        <extension module="org.jboss.as.weld"/>
        <extension module="com.camunda.fox.platform.fox-platform-jboss-subsystem"/>
    </extensions>

    <management>
        <security-realms>
            <security-realm name="ManagementRealm">
                <authentication>
                    <properties path="mgmt-users.properties" relative-to="jboss.server.config.dir"/>
                </authentication>
            </security-realm>
            <security-realm name="ApplicationRealm">
                <authentication>
                    <properties path="application-users.properties" relative-to="jboss.server.config.dir"/>
                </authentication>
            </security-realm>
        </security-realms>
        <management-interfaces>
            <native-interface security-realm="ManagementRealm">
                <socket-binding native="management-native"/>
            </native-interface>
            <http-interface security-realm="ManagementRealm">
                <socket-binding http="management-http"/>
            </http-interface>
        </management-interfaces>
    </management>

    <profile>
        <subsystem xmlns="urn:jboss:domain:logging:1.1">
            <console-handler name="CONSOLE">
                <level name="INFO"/>
                <formatter>
                    <pattern-formatter pattern="%d{HH:mm:ss,SSS} %-5p [%c] (%t) %s%E%n"/>
                </formatter>
            </console-handler>
            <periodic-rotating-file-handler name="FILE">
                <formatter>
                    <pattern-formatter pattern="%d{HH:mm:ss,SSS} %-5p [%c] (%t) %s%E%n"/>
                </formatter>
                <file relative-to="jboss.server.log.dir" path="server.log"/>
                <suffix value=".yyyy-MM-dd"/>
                <append value="true"/>
            </periodic-rotating-file-handler>
            <logger category="com.arjuna">
                <level name="WARN"/>
            </logger>
            <logger category="org.apache.tomcat.util.modeler">
                <level name="WARN"/>
            </logger>
            <logger category="sun.rmi">
                <level name="WARN"/>
            </logger>
            <logger category="jacorb">
                <level name="WARN"/>
            </logger>
            <logger category="jacorb.config">
                <level name="ERROR"/>
            </logger>
            <logger category="org.jboss.weld.ClassLoading">
                <level name="WARN"/>
            </logger>
            <root-logger>
                <level name="INFO"/>
                <handlers>
                    <handler name="CONSOLE"/>
                    <handler name="FILE"/>
                </handlers>
            </root-logger>
        </subsystem>
        <subsystem xmlns="urn:jboss:domain:configadmin:1.0"/>
        <subsystem xmlns="urn:jboss:domain:datasources:1.0">
            <datasources>
                <datasource jndi-name="java:jboss/datasources/ExampleDS" pool-name="ExampleDS" enabled="true" use-java-context="true">
                    <connection-url>jdbc:h2:mem:test;DB_CLOSE_DELAY=-1</connection-url>
                    <driver>h2</driver>
                    <security>
                        <user-name>sa</user-name>
                        <password>sa</password>
                    </security>
                </datasource>
                <datasource jta="true" jndi-name="java:jboss/datasources/FoxEngineDS" pool-name="FoxEngineDS" enabled="true" use-java-context="true" use-ccm="true">
                    <connection-url>jdbc:h2:./fox-h2-dbs/fox-engine;DB_CLOSE_DELAY=-1;MVCC=TRUE;DB_CLOSE_ON_EXIT=FALSE</connection-url>
                    <driver>h2</driver>
                    <security>
                        <user-name>sa</user-name>
                        <password>sa</password>
<<<<<<< HEAD
                    </security>
                </datasource>
=======
                    </security>                   
                </datasource>               
>>>>>>> 886bbcf8
                <datasource jta="true" jndi-name="java:jboss/datasources/CycleDS" pool-name="CycleDS" enabled="true" use-java-context="true" use-ccm="true">
                    <connection-url>jdbc:h2:./fox-h2-dbs/cycle;DB_CLOSE_DELAY=-1;MVCC=TRUE;DB_CLOSE_ON_EXIT=FALSE</connection-url>
                    <driver>h2</driver>
                    <pool></pool>
                    <security>
                        <user-name>sa</user-name>
                        <password>sa</password>
                    </security>
                </datasource>
                <drivers>
                    <driver name="h2" module="com.h2database.h2">
                        <xa-datasource-class>org.h2.jdbcx.JdbcDataSource</xa-datasource-class>
                    </driver>
                </drivers>
            </datasources>
        </subsystem>
        <subsystem xmlns="urn:jboss:domain:deployment-scanner:1.1">
            <deployment-scanner path="deployments" relative-to="jboss.server.base.dir" scan-interval="5000"/>
        </subsystem>
        <subsystem xmlns="urn:jboss:domain:ee:1.0">
            <global-modules>
                <module name="com.camunda.fox.platform.fox-platform-api" />
                <module name="com.camunda.fox.engine.fox-engine" />
            </global-modules>
        </subsystem>
        <subsystem xmlns="urn:jboss:domain:ejb3:1.2">
            <session-bean>
                <stateless>
                    <bean-instance-pool-ref pool-name="slsb-strict-max-pool"/>
                </stateless>
                <stateful default-access-timeout="5000" cache-ref="simple"/>
                <singleton default-access-timeout="5000"/>
            </session-bean>
            <mdb>
                <resource-adapter-ref resource-adapter-name="hornetq-ra"/>
                <bean-instance-pool-ref pool-name="mdb-strict-max-pool"/>
            </mdb>
            <pools>
                <bean-instance-pools>
                    <strict-max-pool name="slsb-strict-max-pool" max-pool-size="20" instance-acquisition-timeout="5" instance-acquisition-timeout-unit="MINUTES"/>
                    <strict-max-pool name="mdb-strict-max-pool" max-pool-size="20" instance-acquisition-timeout="5" instance-acquisition-timeout-unit="MINUTES"/>
                </bean-instance-pools>
            </pools>
            <caches>
                <cache name="simple" aliases="NoPassivationCache"/>
                <cache name="passivating" passivation-store-ref="file" aliases="SimpleStatefulCache"/>
            </caches>
            <passivation-stores>
                <file-passivation-store name="file"/>
            </passivation-stores>
            <async thread-pool-name="default"/>
            <timer-service thread-pool-name="default">
                <data-store path="timer-service-data" relative-to="jboss.server.data.dir"/>
            </timer-service>
            <remote connector-ref="remoting-connector" thread-pool-name="default"/>
            <thread-pools>
                <thread-pool name="default">
                    <max-threads count="10"/>
                    <keepalive-time time="100" unit="milliseconds"/>
                </thread-pool>
            </thread-pools>
        </subsystem>
        <subsystem xmlns="urn:jboss:domain:infinispan:1.1" default-cache-container="hibernate">
            <cache-container name="hibernate" default-cache="local-query">
                <local-cache name="entity">
                    <transaction mode="NON_XA"/>
                    <eviction strategy="LRU" max-entries="10000"/>
                    <expiration max-idle="100000"/>
                </local-cache>
                <local-cache name="local-query">
                    <transaction mode="NONE"/>
                    <eviction strategy="LRU" max-entries="10000"/>
                    <expiration max-idle="100000"/>
                </local-cache>
                <local-cache name="timestamps">
                    <transaction mode="NONE"/>
                    <eviction strategy="NONE"/>
                </local-cache>
            </cache-container>
        </subsystem>
        <subsystem xmlns="urn:jboss:domain:jaxrs:1.0"/>
        <subsystem xmlns="urn:jboss:domain:jca:1.1">
            <archive-validation enabled="true" fail-on-error="true" fail-on-warn="false"/>
            <bean-validation enabled="false"/>
            <default-workmanager>
                <short-running-threads>
                    <core-threads count="50"/>
                    <queue-length count="50"/>
                    <max-threads count="50"/>
                    <keepalive-time time="10" unit="seconds"/>
                </short-running-threads>
                <long-running-threads>
                    <core-threads count="50"/>
                    <queue-length count="50"/>
                    <max-threads count="50"/>
                    <keepalive-time time="10" unit="seconds"/>
                </long-running-threads>
            </default-workmanager>
        </subsystem>
        <subsystem xmlns="urn:jboss:domain:jdr:1.0"/>
        <subsystem xmlns="urn:jboss:domain:jmx:1.1">
            <show-model value="true"/>
            <remoting-connector/>
        </subsystem>
        <subsystem xmlns="urn:jboss:domain:jpa:1.0">
            <jpa default-datasource=""/>
        </subsystem>
        <subsystem xmlns="urn:jboss:domain:mail:1.0">
            <mail-session jndi-name="java:jboss/mail/Default">
                <smtp-server outbound-socket-binding-ref="mail-smtp"/>
            </mail-session>
        </subsystem>
        <subsystem xmlns="urn:jboss:domain:naming:1.1"/>
        <subsystem xmlns="urn:jboss:domain:osgi:1.2" activation="lazy">
            <properties>
                <!-- Specifies the beginning start level of the framework -->
                <property name="org.osgi.framework.startlevel.beginning">1</property>
            </properties>
            <capabilities>
                <!-- modules registered with the OSGi layer on startup -->
                <capability name="javax.servlet.api:v25"/>
                <capability name="javax.transaction.api"/>
                <!-- bundles started in startlevel 1 -->
                <capability name="org.apache.felix.log" startlevel="1"/>
                <capability name="org.jboss.osgi.logging" startlevel="1"/>
                <capability name="org.apache.felix.configadmin" startlevel="1"/>
                <capability name="org.jboss.as.osgi.configadmin" startlevel="1"/>
            </capabilities>
        </subsystem>
        <subsystem xmlns="urn:jboss:domain:pojo:1.0"/>
        <subsystem xmlns="urn:jboss:domain:remoting:1.1">
            <connector name="remoting-connector" socket-binding="remoting" security-realm="ApplicationRealm"/>
        </subsystem>
        <subsystem xmlns="urn:jboss:domain:resource-adapters:1.0"/>
        <subsystem xmlns="urn:jboss:domain:sar:1.0"/>
        <subsystem xmlns="urn:jboss:domain:security:1.1">
            <security-domains>
                <security-domain name="other" cache-type="default">
                    <authentication>
                        <login-module code="Remoting" flag="optional">
                            <module-option name="password-stacking" value="useFirstPass"/>
                        </login-module>
                        <login-module code="RealmUsersRoles" flag="required">
                            <module-option name="usersProperties" value="${jboss.server.config.dir}/application-users.properties"/>
                            <module-option name="rolesProperties" value="${jboss.server.config.dir}/application-roles.properties"/>
                            <module-option name="realm" value="ApplicationRealm"/>
                            <module-option name="password-stacking" value="useFirstPass"/>
                        </login-module>
                    </authentication>
                </security-domain>
                <security-domain name="jboss-web-policy" cache-type="default">
                    <authorization>
                        <policy-module code="Delegating" flag="required"/>
                    </authorization>
                </security-domain>
                <security-domain name="jboss-ejb-policy" cache-type="default">
                    <authorization>
                        <policy-module code="Delegating" flag="required"/>
                    </authorization>
                </security-domain>
            </security-domains>
        </subsystem>
        <subsystem xmlns="urn:jboss:domain:threads:1.1">
            <bounded-queue-thread-pool name="job-executor-tp"
                allow-core-timeout="true">
                <core-threads count="3" />
                <queue-length count="3" />
                <max-threads count="10" />
                <keepalive-time time="10" unit="seconds" />
            </bounded-queue-thread-pool>
        </subsystem>
        <subsystem xmlns="urn:jboss:domain:transactions:1.1">
            <core-environment>
                <process-id>
                    <uuid/>
                </process-id>
            </core-environment>
            <recovery-environment socket-binding="txn-recovery-environment" status-socket-binding="txn-status-manager"/>
            <coordinator-environment default-timeout="300"/>
        </subsystem>
        <subsystem xmlns="urn:jboss:domain:web:1.1" default-virtual-server="default-host" native="false">
            <connector name="http" protocol="HTTP/1.1" scheme="http" socket-binding="http"/>
            <virtual-server name="default-host" enable-welcome-root="true">
                <alias name="localhost"/>
                <alias name="example.com"/>
            </virtual-server>
        </subsystem>
        <subsystem xmlns="urn:jboss:domain:webservices:1.1">
            <modify-wsdl-address>true</modify-wsdl-address>
            <wsdl-host>${jboss.bind.address:127.0.0.1}</wsdl-host>
            <endpoint-config name="Standard-Endpoint-Config"/>
            <endpoint-config name="Recording-Endpoint-Config">
                <pre-handler-chain name="recording-handlers" protocol-bindings="##SOAP11_HTTP ##SOAP11_HTTP_MTOM ##SOAP12_HTTP ##SOAP12_HTTP_MTOM">
                    <handler name="RecordingHandler" class="org.jboss.ws.common.invocation.RecordingServerHandler"/>
                </pre-handler-chain>
            </endpoint-config>
        </subsystem>
<<<<<<< HEAD
        <subsystem xmlns="urn:jboss:domain:weld:1.0"/>
	      <subsystem xmlns="urn:com.camunda.fox.fox-platform:1.1">
            <process-engines>
                <process-engine name="default" default="true">
                    <datasource>java:jboss/datasources/FoxEngineDS</datasource>
                    <history-level>full</history-level>
                    <properties>
                        <property name="jobExecutorAcquisitionName">default</property>
                        <property name="isAutoSchemaUpdate">true</property>
                    </properties>
                </process-engine>
            </process-engines>
            <job-executor>
                <thread-pool-name>job-executor-tp</thread-pool-name>
                <job-acquisitions>
                    <job-acquisition name="default">
                        <acquisition-strategy>SEQUENTIAL</acquisition-strategy>
                        <properties>
                            <property name="lockTimeInMillis">300000</property>
                            <property name="waitTimeInMillis">5000</property>
                            <property name="maxJobsPerAcquisition">3</property>
                        </properties>
                    </job-acquisition>
                </job-acquisitions>
            </job-executor>
=======
 	    <subsystem xmlns="urn:jboss:domain:weld:1.0" />
	    <subsystem xmlns="urn:com.camunda.fox.fox-platform:1.1">
		   <process-engines>
			<process-engine name="default" default="true">
				<datasource>java:jboss/datasources/FoxEngineDS</datasource>
				<history-level>full</history-level>
				<properties>
					<property name="jobExecutorAcquisitionName">default</property>
					<property name="isAutoSchemaUpdate">true</property>                    
				</properties>
			</process-engine>
		   </process-engines>
		   <job-executor>
            <thread-pool-name>job-executor-tp</thread-pool-name>
			<job-acquisitions>
				<job-acquisition name="default">
					<acquisition-strategy>SEQUENTIAL</acquisition-strategy>
					<properties>
						<property name="lockTimeInMillis">300000</property>
						<property name="waitTimeInMillis">5000</property>
						<property name="maxJobsPerAcquisition">3</property>
					</properties>
				</job-acquisition>
			</job-acquisitions>
		   </job-executor>                 
>>>>>>> 886bbcf8
        </subsystem>
    </profile>

    <interfaces>
        <interface name="management">
            <inet-address value="${jboss.bind.address.management:127.0.0.1}"/>
        </interface>
        <interface name="public">
            <inet-address value="${jboss.bind.address:127.0.0.1}"/>
        </interface>
    </interfaces>

    <socket-binding-group name="standard-sockets" default-interface="public" port-offset="${jboss.socket.binding.port-offset:0}">
        <socket-binding name="http" port="8080"/>
        <socket-binding name="https" port="8443"/>
        <socket-binding name="management-native" interface="management" port="${jboss.management.native.port:9999}"/>
        <socket-binding name="management-http" interface="management" port="${jboss.management.http.port:9990}"/>
        <socket-binding name="management-https" interface="management" port="${jboss.management.https.port:9443}"/>
        <socket-binding name="osgi-http" interface="management" port="8090"/>
        <socket-binding name="remoting" port="4447"/>
        <socket-binding name="txn-recovery-environment" port="4712"/>
        <socket-binding name="txn-status-manager" port="4713"/>
        <outbound-socket-binding name="mail-smtp">
            <remote-destination host="localhost" port="25"/>
        </outbound-socket-binding>
    </socket-binding-group>
</server><|MERGE_RESOLUTION|>--- conflicted
+++ resolved
@@ -111,13 +111,8 @@
                     <security>
                         <user-name>sa</user-name>
                         <password>sa</password>
-<<<<<<< HEAD
-                    </security>
-                </datasource>
-=======
                     </security>                   
                 </datasource>               
->>>>>>> 886bbcf8
                 <datasource jta="true" jndi-name="java:jboss/datasources/CycleDS" pool-name="CycleDS" enabled="true" use-java-context="true" use-ccm="true">
                     <connection-url>jdbc:h2:./fox-h2-dbs/cycle;DB_CLOSE_DELAY=-1;MVCC=TRUE;DB_CLOSE_ON_EXIT=FALSE</connection-url>
                     <driver>h2</driver>
@@ -315,7 +310,6 @@
                 </pre-handler-chain>
             </endpoint-config>
         </subsystem>
-<<<<<<< HEAD
         <subsystem xmlns="urn:jboss:domain:weld:1.0"/>
 	      <subsystem xmlns="urn:com.camunda.fox.fox-platform:1.1">
             <process-engines>
@@ -341,33 +335,6 @@
                     </job-acquisition>
                 </job-acquisitions>
             </job-executor>
-=======
- 	    <subsystem xmlns="urn:jboss:domain:weld:1.0" />
-	    <subsystem xmlns="urn:com.camunda.fox.fox-platform:1.1">
-		   <process-engines>
-			<process-engine name="default" default="true">
-				<datasource>java:jboss/datasources/FoxEngineDS</datasource>
-				<history-level>full</history-level>
-				<properties>
-					<property name="jobExecutorAcquisitionName">default</property>
-					<property name="isAutoSchemaUpdate">true</property>                    
-				</properties>
-			</process-engine>
-		   </process-engines>
-		   <job-executor>
-            <thread-pool-name>job-executor-tp</thread-pool-name>
-			<job-acquisitions>
-				<job-acquisition name="default">
-					<acquisition-strategy>SEQUENTIAL</acquisition-strategy>
-					<properties>
-						<property name="lockTimeInMillis">300000</property>
-						<property name="waitTimeInMillis">5000</property>
-						<property name="maxJobsPerAcquisition">3</property>
-					</properties>
-				</job-acquisition>
-			</job-acquisitions>
-		   </job-executor>                 
->>>>>>> 886bbcf8
         </subsystem>
     </profile>
 
