--- conflicted
+++ resolved
@@ -149,14 +149,10 @@
 }
 
 .bpmn-model .diagram img {
-<<<<<<< HEAD
   max-width: 98%;
   vertical-align:baseline;
   margin-top:5%;
   cursor: pointer;
-=======
-  display: block;
->>>>>>> fe6cd76a
 }
 
 .bpmn-model .diagram .name {
