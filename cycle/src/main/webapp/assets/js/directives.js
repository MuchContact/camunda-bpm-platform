'use strict';

/* Directives */

angular
.module('cycle.directives', [])
.directive('cycleTree', function(app) {
	return {
		restrict: "A",
		replace: false,
		transclude: false,
		require: '?connector',
		scope: {
			'connector' : "=",
			'selected' : "=",
			'id' : "@"	
		},
		link: function(scope, element, attrs, model) {
			
			require(["dojo/ready", 
			         "dojo/_base/window",
			         "dojo/_base/array",
			         "dojo/store/Memory",
			         "dijit/tree/ObjectStoreModel", 
			         "dijit/Tree",
			         "dojo/store/Observable",
			         "dojo/request",
			         "dijit/registry"], function(ready, window, array, Memory, ObjectStoreModel, Tree, Observable, request, registry) {
				ready(function () {
					
					scope.$watch("connector", function (newValue , oldValue) {
				    	if (newValue != undefined && newValue != oldValue) {
				    		
							request.get(app.uri("secured/resource/connector/" + newValue.connectorId + "/tree/root"), {
					            handleAs: "json"
					        }).then(function(requestData){
								
								var memoryStore = new Memory({
							        data: requestData,
							        getChildren: function(object) {
<<<<<<< HEAD
							        	return request.post(app.uri("secured/resource/connector/" + newValue.connectorId + "/tree/children"), {
								            data : {"parent" : object.name, "parentPath" : object.path},
=======
							        	return request.post(APP_ROOT+"secured/connector/" + newValue.connectorId + "/tree/children", {
								            data : {"parent" : object.id, "parentPath" : object.path},
>>>>>>> 638d157c
							        		handleAs: "json"
								        }).then(function(childData){
								        	/**
								        	 * Dojo Tree will behave strange / loop forever without id attribute
								        	 */
								        	//array.forEach(childData, function (entry, index) {
								        	//	entry["id"] = entry["name"];
								        	//});
								        	return childData;
								        });
							        }
							    });
								
								var observableStore = new Observable(memoryStore);
								
								// Create the model
							    var treeModel = new ObjectStoreModel({
							        store: observableStore,
							        query: {id: '/'},
							        labelAttr : "label",
							        mayHaveChildren: function(item){
							            return item.type=="FOLDER";
							        }
							    });
							    
							    var treeWidget = registry.byId(attrs.id);
							    if (treeWidget != undefined) {
							    	registry.byId(attrs.id).destroy();
	                                registry.remove(attrs.id);
							    }
							    
							    var tree = new Tree({
							      	id :  attrs.id,
							           model: treeModel,
							           openOnClick: true,
								       onClick: function(item){
								    	   scope.selected = item;
								    	   scope.$digest();
							           },
							           showRoot: false,
							           persist: false
							       });
							    tree.placeAt(element[0]);
							    tree.startup();
							},
							function(error){
								console.log("An error occurred: " + error);
								alert(error);
							});
				    	}
				    });
				});
			});
		}
	};
})
.directive('typeahead', function($http) {
  return {
    restrict: 'A',
    require: 'ngModel',
    scope: {
      values: '='
    },
    link:  function(scope, element, attrs, ngModel) {
      var typeahead = element.typeahead({
        source: scope.values,
        updater: function(item) {
          scope.$apply(read(item));
          return item;
        }
      });

      // update model with selected value
      function read(item) {
        ngModel.$modelValue = item;
      }

      scope.$watch("values", function(newValue , oldValue) {
        typeahead.data('typeahead').source = newValue;
      });
    }
  };
})
/**
 * A directive which conditionally displays a dialog 
 * and allows it to control it via a explicitly specified model.
 * 
 * <dialog model="aModel">
 *   <div class="model">
 *     <!-- dialog contents ... -->
 *   </div>
 * </dialog>
 * 
 * <script>
 *   // outside the dialog
 *   aModel.open(); // openes the dialog (asynchronously)
 *   aModel.close(); // closes the dialog (immediately)
 *   
 *   // Or inside the dialog: 
 *   $model.close();
 * </script>
 * Inside the dialog it exposed the dialog model via the $model directive.
 */
.directive('dialog', function($http, $timeout) {
  return {
    restrict: 'E',
    scope: {
      $model: '=model'
    }, 
    transclude: true, 
    template: '<div ngm-if="$model.renderHtml()" ng-transclude></div>',
    link:  function(scope, element, attrs) {
      /**
       * Obtain the dialog
       * @returns the dialog instance as a jQuery object
       */
      function dialog() {
        return angular.element(element.find(".modal"));
      }

      /**
       * Obtain the dialogs model
       * @returns the dialogs model
       */
      function model() {
        return scope.$model;
      }

      /**
       * Init (ie. register events / dialog functionality) and show the dialog.
       * @returns nothing
       */
      function initAndShow() {
        dialog()
          .hide()
          // register events to make sure the model is updated 
          // when things happen to the dialog. We establish a two-directional mapping
          // between the dialog model and the bootstrap modal. 
          .on('hidden', function() {
            // Model is still opened; refresh it asynchronously
            if (model().status != "closed") {
              $timeout(function() {
                model().status = "closed";
              });
            }
          })
          .on('shown', function() {
            model().status = "open";
          })
          // and show modal
          .modal();
      }

      /**
       * Hide (and destroys) the dialog
       * @returns nothing
       */
      function hide() {
        dialog().modal("hide");
      }

      /**
       * Watch the $model.status property in order to map it to the 
       * bootstrap modal dialog live cycle. The HTML has to be rendered first, 
       * for the dialog to appear and actual stuff can be done with the dialog.
       */
      scope.$watch("$model.status", function(newValue , oldValue) {
        
        // dialog lifecycle
        // closed -> opening -> open -> closing -> closed
        //            ^ html is about to exist       ^ dialog closed (no html)
        //                       ^ dialog operational and displayed
        //  ^ dialog closed (no html)    ^ dialog closing
        switch (newValue) {
          case "opening": 
            // dialog about to show and markup will be ready, soon
            // asynchronously initialize dialog and register events
            $timeout(initAndShow);
            break;
          case "closing": 
            hide();
            break;
        }
      });
    }
  }
});


/** 
 * Dialog model to be used along with the 
 * dialog directive
 */
function Dialog() {
  var self = this;
  self.status = "closed";

  this.open = function() {
    self.status = "opening";
  };

  this.close = function() {
    self.status = "closing";
  };

  this.renderHtml = function() {
    return self.status != "closed";
  }
};<|MERGE_RESOLUTION|>--- conflicted
+++ resolved
@@ -38,13 +38,8 @@
 								var memoryStore = new Memory({
 							        data: requestData,
 							        getChildren: function(object) {
-<<<<<<< HEAD
 							        	return request.post(app.uri("secured/resource/connector/" + newValue.connectorId + "/tree/children"), {
-								            data : {"parent" : object.name, "parentPath" : object.path},
-=======
-							        	return request.post(APP_ROOT+"secured/connector/" + newValue.connectorId + "/tree/children", {
 								            data : {"parent" : object.id, "parentPath" : object.path},
->>>>>>> 638d157c
 							        		handleAs: "json"
 								        }).then(function(childData){
 								        	/**
