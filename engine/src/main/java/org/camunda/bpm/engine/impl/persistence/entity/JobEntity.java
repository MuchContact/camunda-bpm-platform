/* Licensed under the Apache License, Version 2.0 (the "License");
 * you may not use this file except in compliance with the License.
 * You may obtain a copy of the License at
 * 
 *      http://www.apache.org/licenses/LICENSE-2.0
 * 
 * Unless required by applicable law or agreed to in writing, software
 * distributed under the License is distributed on an "AS IS" BASIS,
 * WITHOUT WARRANTIES OR CONDITIONS OF ANY KIND, either express or implied.
 * See the License for the specific language governing permissions and
 * limitations under the License.
 */
package org.camunda.bpm.engine.impl.persistence.entity;

import java.io.Serializable;
import java.io.UnsupportedEncodingException;
import java.util.Date;
import java.util.HashMap;
import java.util.Map;

import org.camunda.bpm.engine.ProcessEngineException;
import org.camunda.bpm.engine.impl.context.Context;
import org.camunda.bpm.engine.impl.db.DbSqlSession;
import org.camunda.bpm.engine.impl.db.HasRevision;
import org.camunda.bpm.engine.impl.db.PersistentObject;
import org.camunda.bpm.engine.impl.incident.FailedJobIncidentHandler;
import org.camunda.bpm.engine.impl.incident.IncidentHandler;
import org.camunda.bpm.engine.impl.interceptor.CommandContext;
import org.camunda.bpm.engine.impl.jobexecutor.JobHandler;
import org.camunda.bpm.engine.runtime.Job;

/**
 * Stub of the common parts of a Job. You will normally work with a subclass of
 * JobEntity, such as {@link TimerEntity} or {@link MessageEntity}.
 *
 * @author Tom Baeyens
 * @author Nick Burch
 * @author Dave Syer
 * @author Frederik Heremans
 */
public abstract class JobEntity implements Serializable, Job, PersistentObject, HasRevision {

  public static final boolean DEFAULT_EXCLUSIVE = true;
  public static final int DEFAULT_RETRIES = 3;
  private static final int MAX_EXCEPTION_MESSAGE_LENGTH = 255;

  private static final long serialVersionUID = 1L;

  protected String id;
  protected int revision;

  protected Date duedate;

  protected String lockOwner = null;
  protected Date lockExpirationTime = null;

  protected String executionId = null;
  protected String processInstanceId = null;

  protected boolean isExclusive = DEFAULT_EXCLUSIVE;

  protected int retries = DEFAULT_RETRIES;

  protected String jobHandlerType = null;
  protected String jobHandlerConfiguration = null;
  
  protected ByteArrayEntity exceptionByteArray;
  protected String exceptionByteArrayId;
  
  protected String exceptionMessage;

  public void execute(CommandContext commandContext) {
    ExecutionEntity execution = null;
    if (executionId != null) {
      execution = commandContext.getExecutionManager().findExecutionById(executionId);
    }

    Map<String, JobHandler> jobHandlers = Context.getProcessEngineConfiguration().getJobHandlers();
    JobHandler jobHandler = jobHandlers.get(jobHandlerType);

    jobHandler.execute(jobHandlerConfiguration, execution, commandContext);
  }
  
  public void insert() {
    DbSqlSession dbSqlSession = Context
      .getCommandContext()
      .getDbSqlSession();
    
    dbSqlSession.insert(this);
    
    // add link to execution
    if(executionId != null) {
      ExecutionEntity execution = Context.getCommandContext()
        .getExecutionManager()
        .findExecutionById(executionId);
      execution.addJob(this);
    }
  }
  
  public void delete() {
    DbSqlSession dbSqlSession = Context
      .getCommandContext()
      .getDbSqlSession();

    dbSqlSession.delete(this);

    // Also delete the job's exception byte array
    if (exceptionByteArrayId != null) {
      Context.getCommandContext().getByteArrayManager().deleteByteArrayById(exceptionByteArrayId);
    }
    
    // remove link to execution
    if(executionId != null) {
      ExecutionEntity execution = Context.getCommandContext()
        .getExecutionManager()
        .findExecutionById(executionId);
<<<<<<< HEAD
      execution.removeJob(this);
      
      if (retries == 0) {
        removeFailedJobIncident();
      }
=======
      execution.removeJob(this);    
    }
    
    // if a job with retries == 0 is deleted this means that the corresponding incident is resolved.
    if (retries == 0) {
      removeFailedJobIncident();
>>>>>>> 40788972
    }
  }

  public Object getPersistentState() {
    Map<String, Object> persistentState = new HashMap<String, Object>();
    persistentState.put("lockOwner", lockOwner);
    persistentState.put("lockExpirationTime", lockExpirationTime);
    persistentState.put("retries", retries);
    persistentState.put("duedate", duedate);
    persistentState.put("exceptionMessage", exceptionMessage);
    if(exceptionByteArrayId != null) {
      persistentState.put("exceptionByteArrayId", exceptionByteArrayId);      
    }
    return persistentState;
  }
  
  public int getRevisionNext() {
    return revision+1;
  }

  public void setExecution(ExecutionEntity execution) {
    executionId = execution.getId();
    processInstanceId = execution.getProcessInstanceId();
    execution.addJob(this);
  }

  // getters and setters //////////////////////////////////////////////////////

  public String getExecutionId() {
    return executionId;
  }
  public void setExecutionId(String executionId) {
    this.executionId = executionId;
  }
  public int getRetries() {
    return retries;
  }
  public void setRetries(int retries) {
    if (this.retries == 0 && retries > 0) {
      removeFailedJobIncident();
    }
    this.retries = retries;
  }
  
  private void removeFailedJobIncident() {
    IncidentHandler handler = Context
        .getProcessEngineConfiguration()
        .getIncidentHandler(FailedJobIncidentHandler.INCIDENT_HANDLER_TYPE);
<<<<<<< HEAD
    
    handler.resolveIncident(executionId, getId());
=======
            
    handler.resolveIncident(null, null, executionId, id); 
>>>>>>> 40788972
  }

  public String getExceptionStacktrace() {
    String exception = null;
    ByteArrayEntity byteArray = getExceptionByteArray();
    if(byteArray != null) {
      try {
        exception = new String(byteArray.getBytes(), "UTF-8");
      } catch (UnsupportedEncodingException e) {
        throw new ProcessEngineException("UTF-8 is not a supported encoding");
      }
    }
    return exception;
  }
  
  public String getLockOwner() {
    return lockOwner;
  }
  public void setLockOwner(String claimedBy) {
    this.lockOwner = claimedBy;
  }
  public Date getLockExpirationTime() {
    return lockExpirationTime;
  }
  public void setLockExpirationTime(Date claimedUntil) {
    this.lockExpirationTime = claimedUntil;
  }
  public String getProcessInstanceId() {
    return processInstanceId;
  }
  public void setProcessInstanceId(String processInstanceId) {
    this.processInstanceId = processInstanceId;
  }
  public boolean isExclusive() {
    return isExclusive;
  }
  public void setExclusive(boolean isExclusive) {
    this.isExclusive = isExclusive;
  }
  public String getId() {
    return id;
  }
  public void setId(String id) {
    this.id = id;
  }
  public Date getDuedate() {
    return duedate;
  }
  public void setDuedate(Date duedate) {
    this.duedate = duedate;
  }
  
  public void setExceptionStacktrace(String exception) {
    byte[] exceptionBytes = null;
    if(exception == null) {
      exceptionBytes = null;      
    } else {
      
      try {
        exceptionBytes = exception.getBytes("UTF-8");
      } catch (UnsupportedEncodingException e) {
        throw new ProcessEngineException("UTF-8 is not a supported encoding");
      }
    }   
    
    ByteArrayEntity byteArray = getExceptionByteArray();
    if(byteArray == null) {
      byteArray = new ByteArrayEntity("job.exceptionByteArray", exceptionBytes);
      Context
        .getCommandContext()
        .getDbSqlSession()
        .insert(byteArray);
      exceptionByteArrayId = byteArray.getId();
      exceptionByteArray = byteArray;
    } else {
      byteArray.setBytes(exceptionBytes);
    }
  }
  
  public String getJobHandlerType() {
    return jobHandlerType;
  }
  public void setJobHandlerType(String jobHandlerType) {
    this.jobHandlerType = jobHandlerType;
  }
  public String getJobHandlerConfiguration() {
    return jobHandlerConfiguration;
  }
  public void setJobHandlerConfiguration(String jobHandlerConfiguration) {
    this.jobHandlerConfiguration = jobHandlerConfiguration;
  }
  public int getRevision() {
    return revision;
  }
  public void setRevision(int revision) {
    this.revision = revision;
  }
  
  public String getExceptionMessage() {
    return exceptionMessage;
  }

  public void setExceptionMessage(String exceptionMessage) {
    if(exceptionMessage != null && exceptionMessage.length() > MAX_EXCEPTION_MESSAGE_LENGTH) {
      this.exceptionMessage = exceptionMessage.substring(0, MAX_EXCEPTION_MESSAGE_LENGTH);
    } else {
      this.exceptionMessage = exceptionMessage;      
    }
  }
  
  public String getExceptionByteArrayId() {
    return exceptionByteArrayId;
  }

  private ByteArrayEntity getExceptionByteArray() {
    if ((exceptionByteArray == null) && (exceptionByteArrayId != null)) {
      exceptionByteArray = Context
        .getCommandContext()
        .getDbSqlSession()
        .selectById(ByteArrayEntity.class, exceptionByteArrayId);
    }
    return exceptionByteArray;
  }
}<|MERGE_RESOLUTION|>--- conflicted
+++ resolved
@@ -114,20 +114,12 @@
       ExecutionEntity execution = Context.getCommandContext()
         .getExecutionManager()
         .findExecutionById(executionId);
-<<<<<<< HEAD
-      execution.removeJob(this);
-      
-      if (retries == 0) {
-        removeFailedJobIncident();
-      }
-=======
       execution.removeJob(this);    
     }
     
     // if a job with retries == 0 is deleted this means that the corresponding incident is resolved.
     if (retries == 0) {
       removeFailedJobIncident();
->>>>>>> 40788972
     }
   }
 
@@ -176,13 +168,8 @@
     IncidentHandler handler = Context
         .getProcessEngineConfiguration()
         .getIncidentHandler(FailedJobIncidentHandler.INCIDENT_HANDLER_TYPE);
-<<<<<<< HEAD
-    
-    handler.resolveIncident(executionId, getId());
-=======
             
     handler.resolveIncident(null, null, executionId, id); 
->>>>>>> 40788972
   }
 
   public String getExceptionStacktrace() {
